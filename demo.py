from typing import List, Literal, Optional
import os
import pickle

import numpy as np
import pandas as pd
from sklearn.metrics import adjusted_mutual_info_score

from t2f.data.dataset import read_ucr_datasets, encode_labels
from t2f.data.train import select_labels
from t2f.extraction.extractor import feature_extraction
from t2f.selection.selection import feature_selection
from t2f.model.clustering import ClusterWrapper, cluster_metrics


def build_feat_path(checkpoint_dir, ts_files):
    # Constructs the feature file path from the checkpoint directory and time series files
    files_name = "_".join([os.path.basename(x) for x in sorted(ts_files)]) + '.pickle'
    return os.path.join(checkpoint_dir, files_name)


def feature_extraction_with_checkpoint(
        ts_list: (list, np.array),
        intra_type: Literal['tsfresh'],
        inter_type: Literal['distance'],
        batch_size: int = -1,
        p: int = 1,
        checkpoint_dir: str = None,
        ts_files: list = None,
) -> pd.DataFrame:
    # Check if the checkpoint directory is provided
    if checkpoint_dir:

        # Crete checkpoint dir
        os.makedirs(checkpoint_dir, exist_ok=True)

        # Build the full path for the features file
        feat_path = build_feat_path(checkpoint_dir, ts_files)

        # Check if the features file already exists
        if os.path.exists(feat_path):
            # If the file exists, load the features from it and return
            with open(feat_path, 'rb') as f:
                return pickle.load(f)['df_features']

    # If the checkpoint file does not exist, extract features using the provided parameters
    df_features = feature_extraction(
        ts_list=ts_list,
        intra_type=intra_type,
        inter_type=inter_type,
        batch_size=batch_size,
        p=p
    )

    # If a checkpoint directory is provided, save the extracted features to a file
    if checkpoint_dir:
        feat_path = build_feat_path(checkpoint_dir, ts_files)
        with open(feat_path, 'wb') as f:
            pickle.dump({'df_features': df_features}, f)

    # Return the extracted features
    return df_features


def pipeline(
        files: List[str],
        intra_type: Literal['tsfresh'],
        inter_type: Literal['distance'],
        transform_type: Optional[Literal['std', 'minmax', 'robust']],
        model_type: Literal['Hierarchical', 'KMeans', 'Spectral'],
        ranking_type: List[str] = None,  # ['anova']
        ranking_pfa: Optional[float] = 0.9,
        ensemble_type: str = None,
        search_type: Optional[Literal['fixed', 'linear']] = 'fixed',
        train_type: Literal['random'] = 'random',
        train_size: float = 0,
        batch_size: int = 500,
        p: int = 1,
        checkpoint_dir: Optional[str] = None,
        random_seed: Optional[int] = None
) -> dict:
    # Simple consistency check
    if [x for x in files if not os.path.isfile(x)]:
        raise ValueError('At least on time-series path don\'t exist')
    if train_size < 0 or train_size > 1:
        raise ValueError('Train size must be between 0 and 1')

    print('Read ucr datasets: ', files)
    ts_list, y_true = read_ucr_datasets(paths=files)
    y_true = encode_labels(y_true)
    n_clusters = len(set(y_true))  # Get number of clusters to find
    print('Dataset shape: {}, Num of clusters: {}'.format(ts_list.shape, n_clusters))

    labels = {}
    if train_size > 0:
        if random_seed:
            np.random.seed(random_seed)
        labels = select_labels(x=ts_list, y=y_true, method=train_type, size=train_size)
        print('Number of Labels: {}'.format(len(labels)))

    print('Feature extraction')
    # df_features = feature_extraction(ts_list, intra_type, inter_type, batch_size, p)
    df_features = feature_extraction_with_checkpoint(
        checkpoint_dir=checkpoint_dir, ts_files=files,
        ts_list=ts_list, intra_type=intra_type, inter_type=inter_type, batch_size=batch_size, p=p
    )
    print('Number of extracted features: {}'.format(df_features.shape[1]))

    print('Feature selection')
    context = {'model_type': model_type, 'transform_type': transform_type}
    top_features = feature_selection(
        df=df_features,
        labels=labels,
        ranking_type=ranking_type,
        ensemble_type=ensemble_type,
        pfa_variance=ranking_pfa,
        search_type=search_type,
        context=context
    )
    df_features = df_features[top_features]
    print('Number of selected features: {}'.format(df_features.shape[1]))

    print('Clustering')
    model = ClusterWrapper(n_clusters=n_clusters, model_type=model_type, transform_type=transform_type)
    y_pred = model.fit_predict(df_features.values)

    print('AMI: {:0.4f}'.format(adjusted_mutual_info_score(y_true, y_pred)))

    return cluster_metrics(y_true, y_pred)


RANKING = [
    'anova',  'fisher_score'#, 'laplace_score', 'trace_ratio100', 'trace_ratio',
    # 'mim', 'mifs', 'mrmr', 'cife', 'jmi', 'cmim', 'icap',  'disr',
    # 'rfs', 'mcfs', 'udfs', 'ndfs', 'gini', 'cfs'
]

if __name__ == '__main__':
    pipeline(
        files=['data/BasicMotions/BasicMotions_TRAIN.txt', 'data/BasicMotions/BasicMotions_TEST.txt'],
        intra_type='tsfresh',
        inter_type='distance',
        transform_type='minmax',
        model_type='Hierarchical',
        ranking_type=RANKING,
<<<<<<< HEAD
        ranking_pfa=0.9,
        ensemble_type=None,  # 'condorcet_fuse',
        search_type='fixed',
=======
        ensemble_type='combmnz',  # 'condorcet_fuse',
>>>>>>> 24af344b
        train_type='random',
        train_size=0.3,  # 0.2, 0.3, 0.4, 0.5
        batch_size=500,
        p=4,
        checkpoint_dir='./checkpoint'
    )
    print('Hello World!')<|MERGE_RESOLUTION|>--- conflicted
+++ resolved
@@ -143,13 +143,7 @@
         transform_type='minmax',
         model_type='Hierarchical',
         ranking_type=RANKING,
-<<<<<<< HEAD
-        ranking_pfa=0.9,
-        ensemble_type=None,  # 'condorcet_fuse',
-        search_type='fixed',
-=======
         ensemble_type='combmnz',  # 'condorcet_fuse',
->>>>>>> 24af344b
         train_type='random',
         train_size=0.3,  # 0.2, 0.3, 0.4, 0.5
         batch_size=500,
