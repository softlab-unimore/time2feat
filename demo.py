--- conflicted
+++ resolved
@@ -67,19 +67,13 @@
 
 if __name__ == '__main__':
     pipeline(
-        #files=['data/Cricket/Cricket_TRAIN.txt', 'data/Cricket/Cricket_TEST.txt'],
         files=['data/BasicMotions/BasicMotions_TRAIN.txt', 'data/BasicMotions/BasicMotions_TEST.txt'],
         intra_type='tsfresh',
         inter_type='distance',
         transform_type='minmax',
         model_type='Hierarchical',
-<<<<<<< HEAD
         ranking_type=RANKING,
         ensemble_type='condorcet_fuse',
-=======
-        ranking_type=['anova'],
-        ensemble_type='inverse_square_rank',
->>>>>>> 8734e717
         train_type='random',
         train_size=0.3,
         batch_size=500,
